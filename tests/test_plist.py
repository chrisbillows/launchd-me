--- conflicted
+++ resolved
@@ -17,11 +17,7 @@
 from dataclasses import dataclass
 from pathlib import Path
 from sqlite3 import Connection, Cursor
-<<<<<<< HEAD
 from unittest.mock import MagicMock, Mock, patch
-=======
-from unittest import mock
->>>>>>> 980ca3fa
 
 import pytest
 from launchd_me.plist import (
@@ -335,7 +331,38 @@
             pldbcm.connection.close()
 
 
-<<<<<<< HEAD
+class TestLaunchdMeInit:
+    def test_launchd_me_init_instantiates_as_expected(self, mock_user_config):
+        """Test `LaunchdMeInit()` instantiates as expected.
+
+        Passes the expected arguments and checks the instantiated object has the
+        expected attributes.
+        """
+        ldm_init = LaunchdMeInit(mock_user_config)
+        assert isinstance(ldm_init._user_config, UserConfig)
+
+    def test_initialise_launchd_me(self):
+        """Calls multiple methods so tested in integration tests."""
+
+    def test_create_app_directories(self, mock_user_config):
+        """Checks `_create_app_directores` behaves as expected."""
+        ldm = LaunchdMeInit(mock_user_config)
+        ldm._create_app_directories()
+        assert mock_user_config.plist_dir.exists()
+        assert mock_user_config.project_dir.exists()
+
+    def test_ensure_db_exists(self, mock_user_config):
+        """Test creates database.
+
+        Creates an empty `project_dir` and checks the method creates the database file
+        when it finds it is absent.
+        """
+        mock_user_config.project_dir.mkdir()
+        ldm = LaunchdMeInit(mock_user_config)
+        ldm._ensure_db_exists()
+        assert mock_user_config.ldm_db_file.exists()
+
+
 class TestPlistInstallationManager:
     @pytest.fixture(autouse=True)
     def setup_temp_env(self, tmp_path):
@@ -413,36 +440,4 @@
     def test_run_command_line_tool_returns_error(self):
         """Assert an generic non-zero CLI call raises an error."""
         with pytest.raises(subprocess.CalledProcessError):
-            self.plim._run_command_line_tool("grep", "hello", self.mock_plist)
-=======
-class TestLaunchdMeInit:
-    def test_launchd_me_init_instantiates_as_expected(self, mock_user_config):
-        """Test `LaunchdMeInit()` instantiates as expected.
-
-        Passes the expected arguments and checks the instantiated object has the
-        expected attributes.
-        """
-        ldm_init = LaunchdMeInit(mock_user_config)
-        assert isinstance(ldm_init._user_config, UserConfig)
-
-    def test_initialise_launchd_me(self):
-        """Calls multiple methods so tested in integration tests."""
-
-    def test_create_app_directories(self, mock_user_config):
-        """Checks `_create_app_directores` behaves as expected."""
-        ldm = LaunchdMeInit(mock_user_config)
-        ldm._create_app_directories()
-        assert mock_user_config.plist_dir.exists()
-        assert mock_user_config.project_dir.exists()
-
-    def test_ensure_db_exists(self, mock_user_config):
-        """Test creates database.
-
-        Creates an empty `project_dir` and checks the method creates the database file
-        when it finds it is absent.
-        """
-        mock_user_config.project_dir.mkdir()
-        ldm = LaunchdMeInit(mock_user_config)
-        ldm._ensure_db_exists()
-        assert mock_user_config.ldm_db_file.exists()
->>>>>>> 980ca3fa
+            self.plim._run_command_line_tool("grep", "hello", self.mock_plist)