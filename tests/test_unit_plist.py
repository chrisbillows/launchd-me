"""Unit tests for plist classes.

A number of test classes use a `pytest.fixture` to supply test objects to every test
in the class. E.g.

```
@pytest.fixture(autouse=True)
def setup_temp_env(self, tmp_path):
```

This serves the same pass as an `__init__` method. An autouse fixture is used as it
allows Pytest to carry out automatic setup and teardown.
"""

import os
import re
import sqlite3
import subprocess
import sys
from pathlib import Path
from sqlite3 import Connection, Cursor
from unittest.mock import MagicMock, Mock, patch

import pytest
from launchd_me.plist import (
    LaunchdMeInit,
    PlistCreator,
    PListDbConnectionManager,
<<<<<<< HEAD
    PlistDbGetters,
=======
    PlistDbSetters,
>>>>>>> 7fb1456c
    PlistInstallationManager,
    ScheduleType,
    UserConfig,
)
from launchd_me.sql_statements import (
    PLISTFILES_TABLE_INSERT_INTO,
    PLISTFILES_TABLE_SELECT_ALL,
)

from tests.conftest import (
    ConfiguredEnvironmentObjects,
    add_three_plist_file_entries_to_a_plist_files_table,
)


@pytest.fixture
def mock_user_config(tmp_path) -> UserConfig:
    """Create a valid UserConfig for testing.

    Uses a `tmp path` for the user's root directory.
    """
    mock_user_dir = tmp_path
    mock_user_config = UserConfig(mock_user_dir)
    mock_user_config.user_name = "mock_user_name"
    return mock_user_config


class TestUserConfig:
    """Basic tests that ensure all objects initialise as future tests expect.

    Newly added classes should be added here.
    """

    def test_user_config_initialises_with_correct_attributes(self):
        """Initialise UserConfig object correctly.

        Checks all expected attributes are present and there are no unexpected
        attributes.
        """
        expected_attributes = {
            "user_name",
            "user_dir",
            "project_dir",
            "plist_dir",
            "ldm_db_file",
            "plist_template_path",
            "launch_agents_dir",
        }
        user_config = UserConfig()
        actual_attributes = set(user_config.__dict__.keys())
        assert expected_attributes == actual_attributes


class TestPlistDBConnectionManager:
    EXPECTED_COLUMNS_PLIST_FILES = [
        {"name": "PlistFileID", "type": "INTEGER"},
        {"name": "PlistFileName", "type": "TEXT"},
        {"name": "ScriptName", "type": "TEXT"},
        {"name": "CreatedDate", "type": "TEXT"},
        {"name": "ScheduleType", "type": "TEXT"},
        {"name": "ScheduleValue", "type": "TEXT"},
        {"name": "CurrentState", "type": "TEXT"},
        {"name": "Description", "type": "TEXT"},
    ]

    EXPECTED_COLUMNS_INSTALLATION_EVENTS = [
        {"name": "EventID", "type": "INTEGER"},
        {"name": "FileID", "type": "INTEGER"},
        {"name": "EventType", "type": "TEXT"},
        {"name": "EventDate", "type": "TEXT"},
        {"name": "Success", "type": "INTEGER"},
    ]

    @pytest.fixture(autouse=True)
    def setup_temp_env(self, tmp_path):
        """Create a valid `user_config` with database. Auto use in all class methods.

        Manually creates the required application directories (normally handled by
        LaunchdMeInit).  Sets the `user-dir` to a Pytest `tmp_path` object.
        """
        # self.mock = temp_env
        self.mock_user_dir = Path(tmp_path)
        self.user_config = UserConfig(self.mock_user_dir)
        self.mock_app_dir = self.mock_user_dir / "launchd-me"
        self.mock_app_dir.mkdir(parents=True, exist_ok=True)

    def test_init_creates_db_file(self):
        """Test connection manager init creates the db if it doesn't exit."""
        self.pdlcm = PListDbConnectionManager(self.user_config)
        assert Path(self.user_config.ldm_db_file).exists()

    def get_database_tables(self) -> dict:
        """Non-test function returning all tables in the current ldm_db_file database.

        Creates an independent connection. i.e. doesn't use pldbcm. Extracts all the
        table data and creates a dictionary of the results.

        Returns
        -------
        table_info: dict
            A dictionary in the format {
                <table_name> :
                    "name": <column_name>,
                    "type": <column_type>
                    }
        """
        connection = Connection(self.user_config.ldm_db_file)
        cursor = connection.cursor()
        cursor.execute("SELECT name FROM sqlite_master WHERE type='table';")
        tables = cursor.fetchall()
        table_info = {}
        for table in tables:
            table_name = table[0]
            cursor.execute(f"PRAGMA table_info({table_name});")
            columns = cursor.fetchall()
            table_info[table_name] = [
                {"name": col[1], "type": col[2]} for col in columns
            ]
        cursor.close()
        connection.close()
        return table_info

    def test_init_creates_db_tables_correctly(self):
        """Test connection manager creates the db tables correctly on init."""
        self.pdlcm = PListDbConnectionManager(self.user_config)
        table_info = self.get_database_tables()
        assert table_info["PlistFiles"] == self.EXPECTED_COLUMNS_PLIST_FILES
        assert (
            table_info["InstallationEvents"]
            == self.EXPECTED_COLUMNS_INSTALLATION_EVENTS
        )

    def test_create_db__function_creates_tables_correctly(self):
        """Test the `_create_db` function creates the db and tables correctly.

        The `PListDbConnectionManager` _init_ is coupled to running `_create_db`. In
        that configuration this test is moot. However, if that init were to be changed
        this would test the `_create_db` function directly.
        """
        self.pdlcm = PListDbConnectionManager(self.user_config)
        self.pdlcm._create_db()
        table_info = self.get_database_tables()
        assert table_info["PlistFiles"] == self.EXPECTED_COLUMNS_PLIST_FILES
        assert (
            table_info["InstallationEvents"]
            == self.EXPECTED_COLUMNS_INSTALLATION_EVENTS
        )

    def test_dunder_enter(self):
        """Test the enter method returns a Cursor object with a valid DB connection.

        Use the basic SQL command "SELECT 1" which is commonly used for testing; it
        instructs SQL to return 1.
        """
        expected = (1,)
        pldbcm = PListDbConnectionManager(self.user_config)
        cursor = pldbcm.__enter__()
        assert isinstance(cursor, Cursor)
        try:
            cursor.execute("SELECT 1")
            cursor = cursor.fetchone()
            assert cursor == expected
        finally:
            pldbcm.cursor.close()
            pldbcm.connection.close()


class TestLaunchdMeInit:
    def test_launchd_me_init_instantiates_as_expected(self, mock_user_config):
        """Test `LaunchdMeInit()` instantiates as expected.

        Passes the expected arguments and checks the instantiated object has the
        expected attributes.
        """
        ldm_init = LaunchdMeInit(mock_user_config)
        assert isinstance(ldm_init._user_config, UserConfig)

    def test_initialise_launchd_me(self):
        """Calls multiple methods so tested in integration tests."""

    def test_create_app_directories(self, mock_user_config):
        """Checks `_create_app_directores` behaves as expected."""
        ldm = LaunchdMeInit(mock_user_config)
        ldm._create_app_directories()
        assert mock_user_config.plist_dir.exists()
        assert mock_user_config.project_dir.exists()

    def test_ensure_db_exists(self, mock_user_config):
        """Test creates database.

        Creates an empty `project_dir` and checks the method creates the database file
        when it finds it is absent.
        """
        mock_user_config.project_dir.mkdir()
        ldm = LaunchdMeInit(mock_user_config)
        ldm._ensure_db_exists()
        assert mock_user_config.ldm_db_file.exists()


class TestPlistInstallationManager:
    @pytest.fixture(autouse=True)
    def setup_temp_env(self, tmp_path):
        """Auto use objects throughout class.

        Creates a `UserConfig` with a `tmp_path` as the user directory. Creates an empty
        Mock PlistDBSetter, necessary for instantiating a PlistInsallationManager.

        Creates an empty file in the `mock_user_dir` called `mock_plist` as a stand-in
        plist file.
        """
        self.mock_user_dir = Path(tmp_path)
        self.user_config = UserConfig(self.mock_user_dir)
        self.db_setter = Mock()
        self.plim = PlistInstallationManager(self.user_config, self.db_setter)

        self.mock_plist_filename = "my_mock_plist.plist"
        self.mock_plist = self.mock_user_dir / self.mock_plist_filename
        self.mock_plist.touch()

    def test_plist_installation_manager_insantiates_as_expected(self):
        """Instantiate using expected arguments and with expected attributes."""
        assert self.plim.user_config is not None
        assert self.plim.plist_db_setters is not None

    def test_install_plist(self):
        """Uses multiple methods so tested in integration tests."""
        pass

    def test_uninstall_plist(self):
        """Uses multiple methods so tested in integration tests."""
        pass

    def test_create_symlink_in_launch_agents_dir(self):
        """Test the creation of symlink in the launch agents directory.

        `LaunchAgents` exists by default in `usr/Library/LaunchAgents`. This test
        creates that directory in `mock_user_dir`.

        The test passes `mock_plist` for symlink creation. The test
        asserts that `expected_symlink_path` has been created and is a symlink.
        """
        mock_launch_agents_dir = self.mock_user_dir / "Library" / "LaunchAgents"
        mock_launch_agents_dir.mkdir(parents=True, exist_ok=True)
        self.plim._create_symlink_in_launch_agents_dir(self.mock_plist)

        expected_symlink_path = mock_launch_agents_dir / self.mock_plist_filename

        assert expected_symlink_path.exists()
        assert expected_symlink_path.is_symlink()

    @patch("subprocess.run")
    def test_run_command_line_tool_success(self, mock_run):
        """Assert `run command line tool` calls subprocess with expected commands.

        Patches `subprocess.run` with `mock_run` and gives it a valid return value
        with the MagicMock `mock_result`.
        """
        mock_result = MagicMock()
        mock_result.stdout = "success message"
        mock_result.stderr = ""
        mock_run.return_value = mock_result

        tool = "some_tool"
        command = "some_command"
        symlink_to_plist = "/some_path"
        self.plim._run_command_line_tool(tool, command, symlink_to_plist)
        mock_run.assert_called_once_with(
            [tool, command, str(symlink_to_plist)],
            check=True,
            capture_output=True,
            text=True,
        )

    def test_run_command_line_tool_returns_error(self):
        """Assert an generic non-zero CLI call raises an error."""
        with pytest.raises(subprocess.CalledProcessError):
            self.plim._run_command_line_tool("grep", "hello", self.mock_plist)


@pytest.fixture
def plc_interval(mock_user_config) -> PlistCreator:
    mock_script = Path("interval_task.py")
    plc = PlistCreator(
        mock_script,
        ScheduleType.interval,
        300,
        "A description",
        True,
        True,
        mock_user_config,
    )
    return plc


@pytest.fixture
def plc_calendar(mock_user_config) -> PlistCreator:
    mock_script = Path("calendar_task.py")
    plc = PlistCreator(
        mock_script,
        ScheduleType.calendar,
        {"Day": 15, "Hour": 15},
        "A description",
        True,
        True,
        mock_user_config,
    )
    return plc


class TestPlistCreator:
    def test_plist_creator_initialisation_with_interval_schedule(self, plc_interval):
        assert plc_interval.path_to_script_to_automate == Path("interval_task.py")
        assert plc_interval.schedule_type == ScheduleType.interval
        assert plc_interval.schedule == 300
        assert plc_interval.description == "A description"
        assert plc_interval.make_executable == True
        assert plc_interval.auto_install == True

    def test_plist_creator_initialisation_with_calendar_schedule(self, plc_calendar):
        assert plc_calendar.path_to_script_to_automate == Path("calendar_task.py")
        assert plc_calendar.schedule_type == ScheduleType.calendar
        assert plc_calendar.schedule == {"Day": 15, "Hour": 15}
        assert plc_calendar.description == "A description"
        assert plc_calendar.make_executable == True
        assert plc_calendar.auto_install == True

    def test_generate_file_name(self, plc_interval):
        """Test file name generation.

        Attributes
        ----------
        plc_interval: PlistCreator
            A fixture providing an instantiated PlistCreator instance. The instance
            uses a fixture providing a UserConfig instance where the `user_dir` is
            a tmp_path and the attribute user_name has been manually overwritten as
            `mock_user_name`
        """
        ldm_init = LaunchdMeInit(plc_interval.user_config)
        ldm_init.initialise_launchd_me()
        actual = plc_interval._generate_file_name()
        expected = "local.mock_user_name.interval_task_0001.plist"
        assert actual == expected

    def test_write_file_and_make_script_executable(self, plc_interval, tmp_path):
        """Test writing mock content to a mock file.

        Creates an empty mock file, writes content to it then makes it an exectuable.
        """
        mock_file = tmp_path / "mock_file"
        mock_content = "123\n456\n789"
        plc_interval._write_file(mock_file, mock_content)
        plc_interval.path_to_script_to_automate = mock_file
        plc_interval._make_script_executable()
        assert mock_file.exists()
        assert mock_file.read_text() == mock_content
        assert os.access(mock_file, os.X_OK)

    @pytest.mark.parametrize(
        "calendar_schedule",
        [
            {"Month": 12},
            {"Day": 31},
            {"Hour": 22},
            {"Minute": 55},
            {"Weekday": 0},
            {"Day": 15, "Hour": 15},
            {"Month": 12, "Day": 31, "Hour": 22, "Minute": 55},
        ],
    )
    def test_validate_calendar_schedule_with_valid_keys_values(
        self, plc_calendar, calendar_schedule
    ):
        expected = None
        actual = plc_calendar._validate_calendar_schedule(calendar_schedule)
        assert actual == expected

    @pytest.mark.parametrize(
        "calendar_schedule",
        [
            {"": 1},
            {"Invalid": 1},
            {"HOUR": 1},
            {"month": 1},
            {"wEEkdAy": 1},
        ],
    )
    def test_validate_calendar_schedule_with_invalid_keys(
        self, plc_calendar, calendar_schedule
    ):
        with pytest.raises(Exception):
            plc_calendar._validate_calendar_schedule(calendar_schedule)

    @pytest.mark.parametrize(
        "calendar_schedule",
        [
            {"Month": 15},
            {"Day": 0},
            {"Hour": 25},
            {"Minute": -2},
            {"Weekday": 8},
        ],
    )
    def test_validate_calendar_schedule_with_invalid_values(
        self, plc_calendar, calendar_schedule
    ):
        with pytest.raises(Exception):
            plc_calendar._validate_calendar_schedule(calendar_schedule)

    def test_create_schedule_block(self, plc_interval):
        expected = "<key>StartInterval</key>\n\t<integer>300</integer>"
        actual = plc_interval._create_schedule_block()
        assert actual == expected

    def test_create_calendar_schedule_block(self, plc_calendar):
        expected = (
            "<key>StartCalendarInterval</key>"
            "\n\t<dict>"
            "\n\t\t<key>Day</key>\n\t\t<integer>15</integer>"
            "\n\t\t<key>Hour</key>\n\t\t<integer>15</integer>"
            "\n\t</dict>"
        )
        actual = plc_calendar._create_calendar_schedule_block()
        assert actual == expected

    def test_create_plist_content(self, plc_interval):
        mock_schedule_block = "<key>StartInterval</key>\n\t<integer>1000</integer>"
        content = plc_interval._create_plist_content(
            "file_to_schedule", mock_schedule_block
        )
        content_lines = content.split("\n")
        line_idx_5 = "        <string>file_to_schedule</string>"
        line_idx_9 = "                <string>interval_task.py</string>"
        line_idx_18_ends = "launchd-me/logs/file_to_schedule_err.log</string>"
        assert content_lines[5] == line_idx_5
        assert content_lines[9] == line_idx_9
        assert content_lines[18].endswith(line_idx_18_ends)
        if sys.platform == "darwin":
            plist_file = plc_interval.user_config.plist_dir / "test.plist"
            plist_file.parent.mkdir(parents=True)
            plist_file.write_text(content)
            assert subprocess.run(["plutil", "-lint", str(plist_file)])


<<<<<<< HEAD
class TestDbGetters:
    # TODO: We can just create our own db and write some info to it, then check it is
    # able to recover it correctly.

    def test_init(self, mock_user_config):
        # db_getter = PlistDbGetters(mock_user_config)
        # assert db_getter._user_config.user_name == "mockuser"
        pass

    def test_verify_list_id_valid(self):
        pass

    def test_get_all_tracked_plist_files(self):
        pass

    def test_get_a_single_plist_file(self):
        pass
=======
class TestDBSetters:
    """
    Tests for DBSetters.

    The tests in this class are run using the `mock_environment` Pytest fixture which
    provides a configured, empty database and application directories in a `tmp_path`
    directory.

    """

    def test_DBSetters_init(self, mock_environment: ConfiguredEnvironmentObjects):
        """Test the object initialises as expected."""
        dbs = PlistDbSetters(mock_environment.user_config)
        assert dbs.user_config.user_name == "mock_user_name"

    def test_add_newly_created_plist_file(
        self, mock_environment: ConfiguredEnvironmentObjects
    ):
        """Test adding a Plist file record to the PlistFiles database table.

        The test calls `add_newly_created_plist_file`, with placeholder data, to add a
        plist file entry to the empty database in the mock environment.

        The test creates an independent sqlite3 connection to the database and asserts
        that the database now contains the passed placeholder data.

        The value at index 3 is `created_time` which is ignored in the assert
        statements.
        """
        dbs = PlistDbSetters(mock_environment.user_config)
        dbs.add_newly_created_plist_file(
            "a plist_filename",
            "a script_name",
            "a schedule_type",
            "a schedule_value",
            "a description",
        )
        connection = sqlite3.connect(mock_environment.user_config.ldm_db_file)
        cursor = connection.cursor()
        cursor.execute(PLISTFILES_TABLE_SELECT_ALL)
        actual = cursor.fetchall()
        connection.close()
        expected = [
            (
                1,
                "a plist_filename",
                "a script_name",
                "IGNORE ME AS TIME WILL ALWAYS BE THE CURRENT TIME",
                "a schedule_type",
                "a schedule_value",
                "inactive",
                "a description",
            )
        ]
        assert actual[0][0:3] == expected[0][0:3]
        assert actual[0][4:7] == expected[0][4:7]

    def test_add_running_installation_status(
        self, mock_environment: ConfiguredEnvironmentObjects
    ):
        """Test changing a plist record's installation status to "running".

        The test calls a helper function to add synthetic plist data to the empty
        database created in the mock environment. The test retrieves the CurrentState
        column value for PlistFileID 3 and asserts it is 'inactive'.

        The test then calls the `add_running_installation_status` method on PlistFileID
        3. The test asserts that this record has been correctly changed in the
        database.

        """
        add_three_plist_file_entries_to_a_plist_files_table(
            mock_environment.user_config.ldm_db_file
        )
        connection = sqlite3.connect(mock_environment.user_config.ldm_db_file)
        cursor = connection.cursor()
        cursor.execute("SELECT CurrentState FROM PlistFiles WHERE PlistFileID=3;")
        initial_status = cursor.fetchall()
        assert initial_status == [("inactive",)]

        dbs = PlistDbSetters(mock_environment.user_config)
        dbs.add_running_installation_status(3)
        cursor.execute("SELECT CurrentState FROM PlistFiles WHERE PlistFileID=3;")
        updated_status = cursor.fetchall()
        assert updated_status == [("running",)]

    def test_add_inactive_installation_status(
        self, mock_environment: ConfiguredEnvironmentObjects
    ):
        """Test changing a plist record's installation status to "running".

        The test calls a helper function to add synthetic plist data to the empty
        database created in the mock environment. The test retrieves the CurrentState
        column value for PlistFileID 1 and asserts it is 'running'.

        The test then calls the `add_inactive_installation_status` method on PlistFileID
        1. The test asserts that this record has been correctly changed in the
        database.
        """
        add_three_plist_file_entries_to_a_plist_files_table(
            mock_environment.user_config.ldm_db_file
        )
        connection = sqlite3.connect(mock_environment.user_config.ldm_db_file)
        cursor = connection.cursor()
        cursor.execute("SELECT CurrentState FROM PlistFiles WHERE PlistFileID=1;")
        initial_status = cursor.fetchall()
        assert initial_status == [("running",)]

        dbs = PlistDbSetters(mock_environment.user_config)
        dbs.add_inactive_installation_status(3)
        cursor.execute("SELECT CurrentState FROM PlistFiles WHERE PlistFileID=3;")
        updated_status = cursor.fetchall()
        assert updated_status == [("inactive",)]
>>>>>>> 7fb1456c
<|MERGE_RESOLUTION|>--- conflicted
+++ resolved
@@ -26,11 +26,7 @@
     LaunchdMeInit,
     PlistCreator,
     PListDbConnectionManager,
-<<<<<<< HEAD
-    PlistDbGetters,
-=======
     PlistDbSetters,
->>>>>>> 7fb1456c
     PlistInstallationManager,
     ScheduleType,
     UserConfig,
@@ -474,25 +470,6 @@
             assert subprocess.run(["plutil", "-lint", str(plist_file)])
 
 
-<<<<<<< HEAD
-class TestDbGetters:
-    # TODO: We can just create our own db and write some info to it, then check it is
-    # able to recover it correctly.
-
-    def test_init(self, mock_user_config):
-        # db_getter = PlistDbGetters(mock_user_config)
-        # assert db_getter._user_config.user_name == "mockuser"
-        pass
-
-    def test_verify_list_id_valid(self):
-        pass
-
-    def test_get_all_tracked_plist_files(self):
-        pass
-
-    def test_get_a_single_plist_file(self):
-        pass
-=======
 class TestDBSetters:
     """
     Tests for DBSetters.
@@ -606,4 +583,22 @@
         cursor.execute("SELECT CurrentState FROM PlistFiles WHERE PlistFileID=3;")
         updated_status = cursor.fetchall()
         assert updated_status == [("inactive",)]
->>>>>>> 7fb1456c
+
+
+class TestDbGetters:
+    # TODO: We can just create our own db and write some info to it, then check it is
+    # able to recover it correctly.
+
+    def test_init(self, mock_user_config):
+        # db_getter = PlistDbGetters(mock_user_config)
+        # assert db_getter._user_config.user_name == "mockuser"
+        pass
+
+    def test_verify_list_id_valid(self):
+        pass
+
+    def test_get_all_tracked_plist_files(self):
+        pass
+
+    def test_get_a_single_plist_file(self):
+        pass